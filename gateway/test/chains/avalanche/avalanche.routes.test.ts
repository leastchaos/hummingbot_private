--- conflicted
+++ resolved
@@ -18,8 +18,6 @@
 const avalanche = NewAvalanche.getInstance('fuji');
 afterEach(unpatch);
 
-<<<<<<< HEAD
-=======
 describe('GET /avalanche', () => {
   it('should return 200', async () => {
     await request(gatewayApp)
@@ -30,7 +28,6 @@
   });
 });
 
->>>>>>> f06dd16f
 const address: string = '0xFaA12FD102FE8623C9299c72B03E45107F2772B5';
 
 const patchGetWallet = () => {
@@ -100,13 +97,8 @@
     patchGetWallet();
     patchGetNonce();
 
-<<<<<<< HEAD
-    await request(app)
+    await request(gatewayApp)
       .post(`/trading/nonce`)
-=======
-    await request(gatewayApp)
-      .post(`/avalanche/nonce`)
->>>>>>> f06dd16f
       .send({
         chain: 'avalanche',
         network: 'fuji',
@@ -119,13 +111,8 @@
   });
 
   it('should return 404 when parameters are invalid', async () => {
-<<<<<<< HEAD
-    await request(app)
+    await request(gatewayApp)
       .post(`/trading/nonce`)
-=======
-    await request(gatewayApp)
-      .post(`/avalanche/nonce`)
->>>>>>> f06dd16f
       .send({
         chain: 'avalanche',
         network: 'fuji',
@@ -145,13 +132,8 @@
     patchGetTokenBySymbol();
     patchApproveERC20();
 
-<<<<<<< HEAD
-    await request(app)
+    await request(gatewayApp)
       .post(`/trading/approve`)
-=======
-    await request(gatewayApp)
-      .post(`/avalanche/approve`)
->>>>>>> f06dd16f
       .send({
         chain: 'avalanche',
         network: 'fuji',
@@ -168,13 +150,8 @@
   });
 
   it('should return 404 when parameters are invalid', async () => {
-<<<<<<< HEAD
-    await request(app)
+    await request(gatewayApp)
       .post(`/trading/approve`)
-=======
-    await request(gatewayApp)
-      .post(`/avalanche/approve`)
->>>>>>> f06dd16f
       .send({
         chain: 'avalanche',
         network: 'fuji',
@@ -198,13 +175,8 @@
     });
     patchGetERC20Allowance();
 
-<<<<<<< HEAD
-    await request(app)
+    await request(gatewayApp)
       .post(`/trading/allowances`)
-=======
-    await request(gatewayApp)
-      .post(`/avalanche/allowances`)
->>>>>>> f06dd16f
       .send({
         chain: 'avalanche',
         network: 'fuji',
@@ -231,13 +203,8 @@
       address: '0xFaA12FD102FE8623C9299c72B03E45107F2772B5',
     });
 
-<<<<<<< HEAD
-    await request(app)
+    await request(gatewayApp)
       .post(`/trading/balances`)
-=======
-    await request(gatewayApp)
-      .post(`/avalanche/balances`)
->>>>>>> f06dd16f
       .send({
         chain: 'avalanche',
         network: 'fuji',
@@ -263,13 +230,8 @@
       hash: '0xf6b9e7cec507cb3763a1179ff7e2a88c6008372e3a6f297d9027a0b39b0fff77',
     });
 
-<<<<<<< HEAD
-    await request(app)
+    await request(gatewayApp)
       .post(`/trading/cancel`)
-=======
-    await request(gatewayApp)
-      .post(`/avalanche/cancel`)
->>>>>>> f06dd16f
       .send({
         chain: 'avalanche',
         network: 'fuji',
@@ -287,13 +249,8 @@
   });
 
   it('should return 404 when parameters are invalid', async () => {
-<<<<<<< HEAD
-    await request(app)
+    await request(gatewayApp)
       .post(`/trading/cancel`)
-=======
-    await request(gatewayApp)
-      .post(`/avalanche/cancel`)
->>>>>>> f06dd16f
       .send({
         chain: 'avalanche',
         network: 'fuji',
@@ -312,13 +269,9 @@
       throw error;
     });
 
-<<<<<<< HEAD
-    const res = await request(app).post('/trading/poll').send({
-      chain: 'avalanche',
-      network: 'fuji',
-=======
-    const res = await request(gatewayApp).post('/avalanche/poll').send({
->>>>>>> f06dd16f
+    const res = await request(gatewayApp).post('/trading/poll').send({
+      chain: 'avalanche',
+      network: 'fuji',
       txHash:
         '0x2faeb1aa55f96c1db55f643a8cf19b0f76bf091d0b7d1b068d2e829414576362',
     });
@@ -333,13 +286,9 @@
       throw new Error();
     });
 
-<<<<<<< HEAD
-    const res = await request(app).post('/trading/poll').send({
-      chain: 'avalanche',
-      network: 'fuji',
-=======
-    const res = await request(gatewayApp).post('/avalanche/poll').send({
->>>>>>> f06dd16f
+    const res = await request(gatewayApp).post('/trading/poll').send({
+      chain: 'avalanche',
+      network: 'fuji',
       txHash:
         '0x2faeb1aa55f96c1db55f643a8cf19b0f76bf091d0b7d1b068d2e829414576362',
     });
@@ -352,13 +301,9 @@
     patch(avalanche, 'getCurrentBlockNumber', () => 1);
     patch(avalanche, 'getTransaction', () => transactionOutOfGas);
     patch(avalanche, 'getTransactionReceipt', () => transactionOutOfGasReceipt);
-<<<<<<< HEAD
-    const res = await request(app).post('/trading/poll').send({
-      chain: 'avalanche',
-      network: 'fuji',
-=======
-    const res = await request(gatewayApp).post('/avalanche/poll').send({
->>>>>>> f06dd16f
+    const res = await request(gatewayApp).post('/trading/poll').send({
+      chain: 'avalanche',
+      network: 'fuji',
       txHash:
         '0x2faeb1aa55f96c1db55f643a8cf19b0f76bf091d0b7d1b068d2e829414576362',
     });
@@ -372,13 +317,9 @@
     patch(avalanche, 'getCurrentBlockNumber', () => 1);
     patch(avalanche, 'getTransaction', () => transactionOutOfGas);
     patch(avalanche, 'getTransactionReceipt', () => null);
-<<<<<<< HEAD
-    const res = await request(app).post('/trading/poll').send({
-      chain: 'avalanche',
-      network: 'fuji',
-=======
-    const res = await request(gatewayApp).post('/avalanche/poll').send({
->>>>>>> f06dd16f
+    const res = await request(gatewayApp).post('/trading/poll').send({
+      chain: 'avalanche',
+      network: 'fuji',
       txHash:
         '0x2faeb1aa55f96c1db55f643a8cf19b0f76bf091d0b7d1b068d2e829414576362',
     });
@@ -391,13 +332,9 @@
     patch(avalanche, 'getCurrentBlockNumber', () => 1);
     patch(avalanche, 'getTransaction', () => null);
     patch(avalanche, 'getTransactionReceipt', () => null);
-<<<<<<< HEAD
-    const res = await request(app).post('/trading/poll').send({
-      chain: 'avalanche',
-      network: 'fuji',
-=======
-    const res = await request(gatewayApp).post('/avalanche/poll').send({
->>>>>>> f06dd16f
+    const res = await request(gatewayApp).post('/trading/poll').send({
+      chain: 'avalanche',
+      network: 'fuji',
       txHash:
         '0x2faeb1aa55f96c1db55f643a8cf19b0f76bf091d0b7d1b068d2e829414576362',
     });
@@ -414,13 +351,9 @@
       'getTransactionReceipt',
       () => transactionSuccesfulReceipt
     );
-<<<<<<< HEAD
-    const res = await request(app).post('/trading/poll').send({
-      chain: 'avalanche',
-      network: 'fuji',
-=======
-    const res = await request(gatewayApp).post('/avalanche/poll').send({
->>>>>>> f06dd16f
+    const res = await request(gatewayApp).post('/trading/poll').send({
+      chain: 'avalanche',
+      network: 'fuji',
       txHash:
         '0x6d068067a5e5a0f08c6395b31938893d1cdad81f54a54456221ecd8c1941294d',
     });
@@ -435,13 +368,9 @@
       error.code = -32006;
       throw error;
     });
-<<<<<<< HEAD
-    const res = await request(app).post('/trading/poll').send({
-      chain: 'avalanche',
-      network: 'fuji',
-=======
-    const res = await request(gatewayApp).post('/avalanche/poll').send({
->>>>>>> f06dd16f
+    const res = await request(gatewayApp).post('/trading/poll').send({
+      chain: 'avalanche',
+      network: 'fuji',
       txHash:
         '0x2faeb1aa55f96c1db55f643a8cf19b0f76bf091d0b7d1b068d2e829414576362',
     });
