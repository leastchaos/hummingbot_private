import logging
from typing import (
    Dict,
    List,
    Optional,
    Any,
    AsyncIterable,
)
from decimal import Decimal
import asyncio
import aiohttp
import copy
import math
import time
import ujson
from async_timeout import timeout

from hummingbot.core.network_iterator import NetworkStatus

from hummingbot.core.api_throttler.async_throttler import AsyncThrottler
from hummingbot.logger import HummingbotLogger
from hummingbot.core.clock import Clock
from hummingbot.core.utils.async_utils import safe_ensure_future, safe_gather
from hummingbot.connector.trading_rule import TradingRule
from hummingbot.core.data_type.cancellation_result import CancellationResult
from hummingbot.core.data_type.order_book import OrderBook
from hummingbot.core.data_type.limit_order import LimitOrder
from hummingbot.core.event.events import (
    MarketEvent,
    BuyOrderCompletedEvent,
    SellOrderCompletedEvent,
    OrderFilledEvent,
    OrderCancelledEvent,
    BuyOrderCreatedEvent,
    SellOrderCreatedEvent,
    MarketOrderFailureEvent,
    OrderType,
    TradeType,
    TradeFee
)
from hummingbot.connector.exchange_base import ExchangeBase
from hummingbot.connector.exchange.gate_io.gate_io_order_book_tracker import GateIoOrderBookTracker
from hummingbot.connector.exchange.gate_io.gate_io_user_stream_tracker import GateIoUserStreamTracker
from hummingbot.connector.exchange.gate_io.gate_io_auth import GateIoAuth
from hummingbot.connector.exchange.gate_io.gate_io_in_flight_order import GateIoInFlightOrder
from hummingbot.connector.exchange.gate_io.gate_io_utils import (
    convert_from_exchange_trading_pair,
    convert_to_exchange_trading_pair,
    get_new_client_order_id,
    aiohttp_response_with_errors,
    retry_sleep_time,
    GateIoAPIError,
)
from hummingbot.connector.exchange.gate_io import gate_io_constants as CONSTANTS
from hummingbot.core.data_type.common import OpenOrder
ctce_logger = None
s_decimal_NaN = Decimal("nan")


class GateIoExchange(ExchangeBase):
    """
    GateIoExchange connects with Gate.io exchange and provides order book pricing, user account tracking and
    trading functionality.
    """
    ORDER_NOT_EXIST_CONFIRMATION_COUNT = 3
    ORDER_NOT_EXIST_CANCEL_COUNT = 2

    @classmethod
    def logger(cls) -> HummingbotLogger:
        global ctce_logger
        if ctce_logger is None:
            ctce_logger = logging.getLogger(__name__)
        return ctce_logger

    def __init__(self,
                 gate_io_api_key: str,
                 gate_io_secret_key: str,
                 trading_pairs: Optional[List[str]] = None,
                 trading_required: bool = True
                 ):
        """
        :param gate_io_api_key: The API key to connect to private Gate.io APIs.
        :param gate_io_secret_key: The API secret.
        :param trading_pairs: The market trading pairs which to track order book data.
        :param trading_required: Whether actual trading is needed.
        """
        super().__init__()
        self._trading_required = trading_required
        self._trading_pairs = trading_pairs
        self._gate_io_auth = GateIoAuth(gate_io_api_key, gate_io_secret_key)
        self._throttler = AsyncThrottler(CONSTANTS.RATE_LIMITS)
        self._order_book_tracker = GateIoOrderBookTracker(self._throttler, trading_pairs=trading_pairs)
        self._user_stream_tracker = GateIoUserStreamTracker(self._gate_io_auth, trading_pairs)
        self._ev_loop = asyncio.get_event_loop()
        self._shared_client = None
        self._poll_notifier = asyncio.Event()
        self._last_timestamp = 0
        self._in_flight_orders = {}  # Dict[client_order_id:str, GateIoInFlightOrder]
        self._order_not_found_records = {}  # Dict[client_order_id:str, count:int]
        self._trading_rules = {}  # Dict[trading_pair:str, TradingRule]
        self._status_polling_task = None
        self._user_stream_event_listener_task = None
        self._trading_rules_polling_task = None
        self._last_poll_timestamp = 0
        self._real_time_balance_update = False
        self._update_balances_fetching = False
        self._update_balances_queued = False
        self._update_balances_finished = asyncio.Event()

    @property
    def name(self) -> str:
        return "gate_io"

    @property
    def order_books(self) -> Dict[str, OrderBook]:
        return self._order_book_tracker.order_books

    @property
    def trading_rules(self) -> Dict[str, TradingRule]:
        return self._trading_rules

    @property
    def in_flight_orders(self) -> Dict[str, GateIoInFlightOrder]:
        return self._in_flight_orders

    @property
    def status_dict(self) -> Dict[str, bool]:
        """
        A dictionary of statuses of various connector's components.
        """
        return {
            "order_books_initialized": self._order_book_tracker.ready,
            "account_balance": len(self._account_balances) > 0 if self._trading_required else True,
            "trading_rule_initialized": len(self._trading_rules) > 0,
            "user_stream_initialized":
                self._user_stream_tracker.data_source.last_recv_time > 0 if self._trading_required else True,
        }

    @property
    def ready(self) -> bool:
        """
        :return True when all statuses pass, this might take 5-10 seconds for all the connector's components and
        services to be ready.
        """
        return all(self.status_dict.values())

    @property
    def limit_orders(self) -> List[LimitOrder]:
        return [
            in_flight_order.to_limit_order()
            for in_flight_order in self._in_flight_orders.values()
        ]

    @property
    def tracking_states(self) -> Dict[str, any]:
        """
        :return active in-flight orders in json format, is used to save in sqlite db.
        """
        return {
            key: value.to_json()
            for key, value in self._in_flight_orders.items()
            if not value.is_done
        }

    def restore_tracking_states(self, saved_states: Dict[str, any]):
        """
        Restore in-flight orders from saved tracking states, this is st the connector can pick up on where it left off
        when it disconnects.
        :param saved_states: The saved tracking_states.
        """
        self._in_flight_orders.update({
            key: GateIoInFlightOrder.from_json(value)
            for key, value in saved_states.items()
        })

    def supported_order_types(self) -> List[OrderType]:
        """
        :return a list of OrderType supported by this connector.
        Note that Market order type is no longer required and will not be used.
        """
        return [OrderType.LIMIT]

    def get_taker_order_type(self):
        return OrderType.LIMIT

    def start(self, clock: Clock, timestamp: float):
        """
        This function is called automatically by the clock.
        """
        super().start(clock, timestamp)

    def stop(self, clock: Clock):
        """
        This function is called automatically by the clock.
        """
        super().stop(clock)

    async def start_network(self):
        """
        This function is required by NetworkIterator base class and is called automatically.
        It starts tracking order book, polling trading rules,
        updating statuses and tracking user data.
        """
        self._order_book_tracker.start()
        self._trading_rules_polling_task = safe_ensure_future(self._trading_rules_polling_loop())
        if self._trading_required:
            self._status_polling_task = safe_ensure_future(self._status_polling_loop())
            self._user_stream_tracker_task = safe_ensure_future(self._user_stream_tracker.start())
            self._user_stream_event_listener_task = safe_ensure_future(self._user_stream_event_listener())

    async def stop_network(self):
        """
        This function is required by NetworkIterator base class and is called automatically.
        """
        # Resets timestamps for status_polling_task
        self._last_poll_timestamp = 0
        self._last_timestamp = 0
        self._poll_notifier = asyncio.Event()
        # Reset balance queue
        self._update_balances_fetching = False
        self._update_balances_queued = False
        self._update_balances_finished = asyncio.Event()

        self._order_book_tracker.stop()
        if self._status_polling_task is not None:
            self._status_polling_task.cancel()
            self._status_polling_task = None
        if self._trading_rules_polling_task is not None:
            self._trading_rules_polling_task.cancel()
            self._trading_rules_polling_task = None
        if self._status_polling_task is not None:
            self._status_polling_task.cancel()
            self._status_polling_task = None
        if self._user_stream_tracker_task is not None:
            self._user_stream_tracker_task.cancel()
            self._user_stream_tracker_task = None
        if self._user_stream_event_listener_task is not None:
            self._user_stream_event_listener_task.cancel()
            self._user_stream_event_listener_task = None

    async def check_network(self) -> NetworkStatus:
        """
        This function is required by NetworkIterator base class and is called periodically to check
        the network connection. Simply ping the network (or call any light weight public API).
        """
        try:
            # since there is no ping endpoint, the lowest rate call is to get BTC-USD symbol
            await self._api_request("GET",
                                    CONSTANTS.NETWORK_CHECK_PATH_URL)
        except asyncio.CancelledError:
            raise
        except Exception:
            return NetworkStatus.NOT_CONNECTED
        return NetworkStatus.CONNECTED

    async def _http_client(self) -> aiohttp.ClientSession:
        """
        :returns Shared client session instance
        """
        if self._shared_client is None:
            self._shared_client = aiohttp.ClientSession()
        return self._shared_client

    async def _trading_rules_polling_loop(self):
        """
        Periodically update trading rule.
        """
        while True:
            try:
                await self._update_trading_rules()
                await asyncio.sleep(CONSTANTS.INTERVAL_TRADING_RULES)
            except asyncio.CancelledError:
                raise
            except Exception as e:
                self.logger().network(f"Unexpected error while fetching trading rules. Error: {str(e)}",
                                      exc_info=True,
                                      app_warning_msg=("Could not fetch new trading rules from "
                                                       f"{CONSTANTS.EXCHANGE_NAME}. Check network connection."))
                await asyncio.sleep(0.5)

    async def _update_trading_rules(self):
        symbols_info = await self._api_request("GET", endpoint=CONSTANTS.SYMBOL_PATH_URL)
        self._trading_rules.clear()
        self._trading_rules = self._format_trading_rules(symbols_info)

    def _format_trading_rules(self, symbols_info: Dict[str, Any]) -> Dict[str, TradingRule]:
        """
        Converts json API response into a dictionary of trading rules.
        :param symbols_info: The json API response
        :return A dictionary of trading rules.
        Response Example:
        [
            {
                "id": "ETH_USDT",
                "base": "ETH",
                "quote": "USDT",
                "fee": "0.2",
                "min_base_amount": "0.001",
                "min_quote_amount": "1.0",
                "amount_precision": 3,
                "precision": 6,
                "trade_status": "tradable",
                "sell_start": 1516378650,
                "buy_start": 1516378650
            }
        ]
        """
        result = {}
        for rule in symbols_info:
            try:
                trading_pair = convert_from_exchange_trading_pair(rule["id"])
                min_amount_inc = Decimal(f"1e-{rule['amount_precision']}")
                min_price_inc = Decimal(f"1e-{rule['precision']}")
                min_amount = Decimal(str(rule.get("min_base_amount", min_amount_inc)))
                min_notional = Decimal(str(rule.get("min_quote_amount", min_price_inc)))
                result[trading_pair] = TradingRule(trading_pair,
                                                   min_order_size=min_amount,
                                                   min_price_increment=min_price_inc,
                                                   min_base_amount_increment=min_amount_inc,
                                                   min_notional_size=min_notional,
                                                   min_order_value=min_notional,
                                                   )
            except Exception:
                self.logger().error(f"Error parsing the trading pair rule {rule}. Skipping.", exc_info=True)
        return result

    async def _api_request(self,
                           method: str,
                           endpoint: str,
                           params: Optional[Dict[str, Any]] = None,
                           is_auth_required: bool = False,
                           try_count: int = 0,
                           limit_id: Optional[str] = None) -> Dict[str, Any]:
        """
        Sends an aiohttp request and waits for a response.
        :param method: The HTTP method, e.g. get or post
        :param endpoint: The path url or the API end point
        :param params: Additional get/post parameters
        :param is_auth_required: Whether an authentication is required, when True the function will add encrypted
        signature to the request.
        :returns A response in json format.
        """
        url = f"{CONSTANTS.REST_URL}/{endpoint}"
        limit_id = limit_id or endpoint
        shared_client = await self._http_client()
        # Turn `params` into either GET params or POST body data
        qs_params: dict = params if method.upper() != "POST" else None
        req_params = ujson.dumps(params) if method.upper() == "POST" and params is not None else None
        # Generate auth headers if needed.
        headers: dict = {"Content-Type": "application/json"}
        async with self._throttler.execute_task(limit_id=limit_id):
            if is_auth_required:
                headers: dict = self._gate_io_auth.get_headers(method, f"{CONSTANTS.REST_URL_AUTH}/{endpoint}",
                                                               req_params if req_params is not None else params)
            # Build request coro
            response_coro = shared_client.request(method=method.upper(), url=url, headers=headers,
                                                  params=qs_params, data=req_params,
                                                  timeout=CONSTANTS.API_CALL_TIMEOUT)
            http_status, parsed_response, request_errors = await aiohttp_response_with_errors(response_coro)
        if request_errors or parsed_response is None:
            if try_count < CONSTANTS.API_MAX_RETRIES:
                try_count += 1
                time_sleep = retry_sleep_time(try_count)
                self.logger().info(f"Error fetching data from {url}. HTTP status is {http_status}. "
                                   f"Retrying in {time_sleep:.0f}s.")
                await asyncio.sleep(time_sleep)
                return await self._api_request(method=method,
                                               endpoint=endpoint,
                                               params=params,
                                               is_auth_required=is_auth_required,
                                               try_count=try_count,
                                               limit_id=limit_id)
            else:
                raise GateIoAPIError({"label": "HTTP_ERROR", "message": parsed_response, "status": http_status})
        if "message" in parsed_response:
            raise GateIoAPIError(parsed_response)
        return parsed_response

    def get_order_price_quantum(self, trading_pair: str, price: Decimal):
        """
        Returns a price step, a minimum price increment for a given trading pair.
        """
        trading_rule = self._trading_rules[trading_pair]
        return trading_rule.min_price_increment

    def get_order_size_quantum(self, trading_pair: str, order_size: Decimal):
        """
        Returns an order amount step, a minimum amount increment for a given trading pair.
        """
        trading_rule = self._trading_rules[trading_pair]
        return Decimal(trading_rule.min_base_amount_increment)

    def get_order_book(self, trading_pair: str) -> OrderBook:
        if trading_pair not in self._order_book_tracker.order_books:
            raise ValueError(f"No order book exists for '{trading_pair}'.")
        return self._order_book_tracker.order_books[trading_pair]

    def buy(self, trading_pair: str, amount: Decimal, order_type=OrderType.LIMIT,
            price: Decimal = s_decimal_NaN, **kwargs) -> str:
        """
        Buys an amount of base asset (of the given trading pair). This function returns immediately.
        To see an actual order, you'll have to wait for BuyOrderCreatedEvent.
        :param trading_pair: The market (e.g. BTC-USDT) to buy from
        :param amount: The amount in base token value
        :param order_type: The order type
        :param price: The price (note: this is no longer optional)
        :returns A new internal order id
        """
        order_id: str = get_new_client_order_id(True, trading_pair)
        safe_ensure_future(self._create_order(TradeType.BUY, order_id, trading_pair, amount, order_type, price))
        return order_id

    def sell(self, trading_pair: str, amount: Decimal, order_type=OrderType.LIMIT,
             price: Decimal = s_decimal_NaN, **kwargs) -> str:
        """
        Sells an amount of base asset (of the given trading pair). This function returns immediately.
        To see an actual order, you'll have to wait for SellOrderCreatedEvent.
        :param trading_pair: The market (e.g. BTC-USDT) to sell from
        :param amount: The amount in base token value
        :param order_type: The order type
        :param price: The price (note: this is no longer optional)
        :returns A new internal order id
        """
        order_id: str = get_new_client_order_id(False, trading_pair)
        safe_ensure_future(self._create_order(TradeType.SELL, order_id, trading_pair, amount, order_type, price))
        return order_id

    def cancel(self, trading_pair: str, order_id: str):
        """
        Cancel an order. This function returns immediately.
        To get the cancellation result, you'll have to wait for OrderCancelledEvent.
        :param trading_pair: The market (e.g. BTC-USDT) of the order.
        :param order_id: The internal order id (also called client_order_id)
        """
        safe_ensure_future(self._execute_cancel(trading_pair, order_id))
        return order_id

    async def _create_order(self,
                            trade_type: TradeType,
                            order_id: str,
                            trading_pair: str,
                            amount: Decimal,
                            order_type: OrderType,
                            price: Decimal):
        """
        Calls create-order API end point to place an order, starts tracking the order and triggers order created event.
        :param trade_type: BUY or SELL
        :param order_id: Internal order id (also called client_order_id)
        :param trading_pair: The market to place order
        :param amount: The order amount (in base token value)
        :param order_type: The order type
        :param price: The order price
        """
        if not order_type.is_limit_type():
            raise Exception(f"Unsupported order type: {order_type}")
        trading_rule = self._trading_rules[trading_pair]

        amount = self.quantize_order_amount(trading_pair, amount)
        price = self.quantize_order_price(trading_pair, price)
        if amount < trading_rule.min_order_size:
            self.logger().warning(f"{trade_type.name.title()} order amount {amount} is lower than the minimum order size "
                                  f"{trading_rule.min_order_size}.")
        else:
            order_type_str = order_type.name.lower().split("_")[0]
            api_params = {"text": order_id,
                          "currency_pair": convert_to_exchange_trading_pair(trading_pair),
                          "side": trade_type.name.lower(),
                          "type": order_type_str,
                          "price": f"{price:f}",
                          "amount": f"{amount:f}",
                          }
            self.start_tracking_order(order_id, None, trading_pair, trade_type, price, amount, order_type)
            try:
                order_result = await self._api_request("POST", CONSTANTS.ORDER_CREATE_PATH_URL, api_params, True)
<<<<<<< HEAD
                if order_result.get('status') in {"cancelled", "expired", "failed"}:
                    raise GateIoAPIError({'label': 'ORDER_REJECTED', 'message': 'Order rejected.'})
                if order_result.get('status') != 'open':
                    self.logger().network(f"Unexpected order result:\n{order_result}")
                exchange_order_id = str(order_result["id"])
                tracked_order = self._in_flight_orders.get(order_id)
                if tracked_order is not None:
                    self.logger().info(f"Created {order_type.name} {trade_type.name} order {order_id} for "
                                       f"{amount} {trading_pair}.")
                    tracked_order.update_exchange_order_id(exchange_order_id)
                if trade_type is TradeType.BUY:
                    event_tag = MarketEvent.BuyOrderCreated
                    event_cls = BuyOrderCreatedEvent
                else:
                    event_tag = MarketEvent.SellOrderCreated
                    event_cls = SellOrderCreatedEvent
                self.trigger_event(event_tag,
                                   event_cls(self.current_timestamp,
                                             order_type,
                                             trading_pair,
                                             amount,
                                             price,
                                             order_id,
                                             exchange_order_id))
=======
                if order_result.get('status') != 'open':
                    if order_result.get('status') in {"cancelled", "expired", "failed"}:
                        raise GateIoAPIError({'label': 'ORDER_REJECTED', 'message': 'Order rejected.'})
                    if order_result.get('status') != 'open':
                        self.logger().network(f"Unexpected order result:\n{order_result}")
                else:
                    exchange_order_id = str(order_result["id"])
                    tracked_order = self._in_flight_orders.get(order_id)
                    if tracked_order is not None:
                        self.logger().info(f"Created {order_type.name} {trade_type.name} order {order_id} for "
                                           f"{amount} {trading_pair}.")
                        tracked_order.update_exchange_order_id(exchange_order_id)
                        if trade_type is TradeType.BUY:
                            event_tag = MarketEvent.BuyOrderCreated
                            event_cls = BuyOrderCreatedEvent
                        else:
                            event_tag = MarketEvent.SellOrderCreated
                            event_cls = SellOrderCreatedEvent
                        self.trigger_event(event_tag,
                                           event_cls(self.current_timestamp,
                                                     order_type,
                                                     trading_pair,
                                                     amount,
                                                     price,
                                                     order_id,
                                                     exchange_order_id))
>>>>>>> 27fe9c70
            except asyncio.CancelledError:
                raise
            except GateIoAPIError as e:
                error_reason = e.error_message
                self.stop_tracking_order(order_id)
                self.logger().network(
                    f"Error submitting {trade_type.name} {order_type.name} order to {CONSTANTS.EXCHANGE_NAME} for "
                    f"{amount} {trading_pair} {price} - {error_reason}.",
                    exc_info=True,
                    app_warning_msg=(f"Error submitting order to {CONSTANTS.EXCHANGE_NAME} - {error_reason}.")
                )
                self.trigger_event(MarketEvent.OrderFailure,
                                   MarketOrderFailureEvent(self.current_timestamp, order_id, order_type))

    def start_tracking_order(self,
                             order_id: str,
                             exchange_order_id: str,
                             trading_pair: str,
                             trade_type: TradeType,
                             price: Decimal,
                             amount: Decimal,
                             order_type: OrderType):
        """
        Starts tracking an order by simply adding it into _in_flight_orders dictionary.
        """
        self._in_flight_orders[order_id] = GateIoInFlightOrder(
            client_order_id=order_id,
            exchange_order_id=exchange_order_id,
            trading_pair=trading_pair,
            order_type=order_type,
            trade_type=trade_type,
            price=price,
            amount=amount
        )

    def stop_tracking_order(self, order_id: str):
        """
        Stops tracking an order by simply removing it from _in_flight_orders dictionary.
        """
        if order_id in self._in_flight_orders:
            del self._in_flight_orders[order_id]
        if order_id in self._order_not_found_records:
            del self._order_not_found_records[order_id]

    async def _execute_cancel(self, trading_pair: str, order_id: str) -> str:
        """
        Executes order cancellation process by first calling cancel-order API. The API result doesn't confirm whether
        the cancellation is successful, it simply states it receives the request.
        :param trading_pair: The market trading pair (Unused during cancel on Gate.io)
        :param order_id: The internal order id
        order.last_state to change to CANCELED
        """
        order_was_cancelled = False
        err_msg = None
        try:
            tracked_order = self._in_flight_orders.get(order_id)
            if tracked_order is None:
                self.logger().warning(f"Failed to cancel order {order_id}. Order not found in inflight orders.")
            else:
                if tracked_order.exchange_order_id is None:
                    await tracked_order.get_exchange_order_id()
                ex_order_id = tracked_order.exchange_order_id
                await self._api_request("DELETE",
                                        CONSTANTS.ORDER_DELETE_PATH_URL.format(id=ex_order_id),
                                        params={'currency_pair': convert_to_exchange_trading_pair(trading_pair)},
                                        is_auth_required=True,
                                        limit_id=CONSTANTS.ORDER_DELETE_LIMIT_ID)
                order_was_cancelled = True
        except asyncio.CancelledError:
            raise
        except (asyncio.TimeoutError, GateIoAPIError) as e:
            if isinstance(e, asyncio.TimeoutError):
                err_msg = 'Order not tracked.'
                err_lbl = 'ORDER_NOT_FOUND'
            else:
                err_msg = e.error_message
                err_lbl = e.error_label
            self._order_not_found_records[order_id] = self._order_not_found_records.get(order_id, 0) + 1
            if err_lbl == 'ORDER_NOT_FOUND' and \
                    self._order_not_found_records[order_id] >= self.ORDER_NOT_EXIST_CANCEL_COUNT:
                order_was_cancelled = True
        if order_was_cancelled:
            self.logger().info(f"Successfully cancelled order {order_id} on {CONSTANTS.EXCHANGE_NAME}.")
            self.stop_tracking_order(order_id)
            self.trigger_event(MarketEvent.OrderCancelled,
                               OrderCancelledEvent(self.current_timestamp, order_id))
            tracked_order.cancelled_event.set()
            return CancellationResult(order_id, True)
        else:
            err_msg = err_msg or "(no details available)"
            self.logger().network(
                f"Failed to cancel order {order_id}: {err_msg}",
                exc_info=True,
                app_warning_msg=f"Failed to cancel the order {order_id} on {CONSTANTS.EXCHANGE_NAME}. "
                                f"Check API key and network connection."
            )
            return CancellationResult(order_id, False)

    async def _status_polling_loop(self):
        """
        Periodically update user balances and order status via REST API. This serves as a fallback measure for web
        socket API updates.
        """
        while True:
            try:
                await self._poll_notifier.wait()
                await safe_gather(
                    self._update_balances(),
                    self._update_order_status(),
                )
                self._last_poll_timestamp = (time.time() if math.isnan(self.current_timestamp)
                                             else self.current_timestamp)
            except asyncio.CancelledError:
                raise
            except Exception as e:
                self.logger().error(str(e), exc_info=True)
                warn_msg = (f"Could not fetch account updates from {CONSTANTS.EXCHANGE_NAME}. "
                            "Check API key and network connection.")
                self.logger().network("Unexpected error while fetching account updates.", exc_info=True,
                                      app_warning_msg=warn_msg)
                await asyncio.sleep(0.5)
            finally:
                self._poll_notifier = asyncio.Event()

    async def _update_balances(self):
        """
        Calls REST API to update total and available balances.
        """
        try:
            # Check for in progress balance updates, queue if fetching and none already waiting, otherwise skip.
            if self._update_balances_fetching:
                if not self._update_balances_queued:
                    self._update_balances_queued = True
                    await self._update_balances_finished.wait()
                    self._update_balances_queued = False
                    self._update_balances_finished = asyncio.Event()
                else:
                    return
            self._update_balances_fetching = True
            account_info = await self._api_request("GET", CONSTANTS.USER_BALANCES_PATH_URL, is_auth_required=True)
            self._process_balance_message(account_info)
            self._update_balances_fetching = False
            # Set balance update finished event if there's one waiting.
            if self._update_balances_queued and not self._update_balances_finished.is_set():
                self._update_balances_finished.set()
        except Exception as e:
            if self._update_balances_queued:
                if self._update_balances_finished.is_set():
                    self._update_balances_finished = asyncio.Event()
                else:
                    self._update_balances_finished.set()
                self._update_balances_queued = False
            if self._update_balances_fetching:
                self._update_balances_fetching = False
            warn_msg = (f"Could not fetch balance update from {CONSTANTS.EXCHANGE_NAME}")
            self.logger().network(f"Unexpected error while fetching balance update - {str(e)}", exc_info=True,
                                  app_warning_msg=warn_msg)

    async def _update_order_status(self):
        """
        Calls REST API to get status update for each in-flight order.
        """
        last_tick = int(self._last_poll_timestamp / CONSTANTS.UPDATE_ORDER_STATUS_INTERVAL)
        current_tick = (0 if math.isnan(self.current_timestamp)
                        else int(self.current_timestamp / CONSTANTS.UPDATE_ORDER_STATUS_INTERVAL))

        if current_tick > last_tick and len(self._in_flight_orders) > 0:
            tracked_orders = list(self._in_flight_orders.values())
            tasks = []
            for tracked_order in tracked_orders:
                try:
                    exchange_order_id = await tracked_order.get_exchange_order_id()
                except asyncio.TimeoutError:
                    self.logger().network(f"Skipped order status update for {tracked_order.client_order_id} "
                                          "- waiting for exchange order id.")
                    continue
                trading_pair = convert_to_exchange_trading_pair(tracked_order.trading_pair)
                tasks.append(self._api_request("GET",
                                               CONSTANTS.ORDER_STATUS_PATH_URL.format(id=exchange_order_id),
                                               params={'currency_pair': trading_pair},
                                               is_auth_required=True,
                                               limit_id=CONSTANTS.ORDER_STATUS_LIMIT_ID))
            self.logger().debug(f"Polling for order status updates of {len(tasks)} orders.")
            responses = await safe_gather(*tasks, return_exceptions=True)
            for response, tracked_order in zip(responses, tracked_orders):
                client_order_id = tracked_order.client_order_id
                if isinstance(response, GateIoAPIError):
                    if response.error_label == 'ORDER_NOT_FOUND':
                        self._order_not_found_records[client_order_id] = \
                            self._order_not_found_records.get(client_order_id, 0) + 1
                        if self._order_not_found_records[client_order_id] < self.ORDER_NOT_EXIST_CONFIRMATION_COUNT:
                            # Wait until the order not found error have repeated a few times before actually treating
                            # it as failed. See: https://github.com/CoinAlpha/hummingbot/issues/601
                            continue
                        self.trigger_event(MarketEvent.OrderFailure,
                                           MarketOrderFailureEvent(
                                               self.current_timestamp, client_order_id, tracked_order.order_type))
                        self.stop_tracking_order(client_order_id)
                    else:
                        continue
                elif "id" not in response:
                    self.logger().info(f"_update_order_status id not in resp: {response}")
                    continue
                else:
                    self._process_order_message(response)

    def _process_order_message(self, order_msg: Dict[str, Any]):
        """
        Updates in-flight order and triggers cancellation or failure event if needed.
        :param order_msg: The order response from either REST or web socket API (they are of the same format)
        Example Order:
        {
            "id": "52109248977",
            "text": "3",
            "create_time": "1622638707",
            "update_time": "1622638807",
            "currency_pair": "BTC_USDT",
            "type": "limit",
            "account": "spot",
            "side": "buy",
            "amount": "0.001",
            "price": "1999.8",
            "time_in_force": "gtc",
            "left": "0.001",
            "filled_total": "0",
            "fee": "0",
            "fee_currency": "BTC",
            "point_fee": "0",
            "gt_fee": "0",
            "gt_discount": true,
            "rebated_fee": "0",
            "rebated_fee_currency": "BTC",
            "create_time_ms": "1622638707326",
            "update_time_ms": "1622638807635",
            ... optional params
            "status": "open",
            "event": "finish"
            "iceberg": "0",
            "fill_price": "0",
            "user": 5660412,
        }
        """

        exchange_order_id = str(order_msg["id"])
        tracked_orders = list(self._in_flight_orders.values())
        track_order = [o for o in tracked_orders if exchange_order_id == o.exchange_order_id]
        if track_order:
            tracked_order = track_order[0]

            updated = tracked_order.update_with_order_update(order_msg)

            if updated:
                safe_ensure_future(self._trigger_order_fill(tracked_order, order_msg))
            elif tracked_order.is_cancelled:
                self.logger().info(f"Successfully cancelled order {tracked_order.client_order_id}.")
                self.stop_tracking_order(tracked_order.client_order_id)
                self.trigger_event(MarketEvent.OrderCancelled,
                                   OrderCancelledEvent(self.current_timestamp, tracked_order.client_order_id))
                tracked_order.cancelled_event.set()
            elif tracked_order.is_failure:
                self.logger().info(f"The order {tracked_order.client_order_id} has failed according to order status API. ")
                self.trigger_event(MarketEvent.OrderFailure,
                                   MarketOrderFailureEvent(
                                       self.current_timestamp, tracked_order.client_order_id, tracked_order.order_type))
                self.stop_tracking_order(tracked_order.client_order_id)

    async def _process_trade_message(self, trade_msg: Dict[str, Any]):
        """
        Updates in-flight order and trigger order filled event for trade message received. Triggers order completed
        event if the total executed amount equals to the specified order amount.
        Example Trade:
        {
            "id": 5736713,
            "user_id": 1000001,
            "order_id": "30784428",
            "currency_pair": "BTC_USDT",
            "create_time": 1605176741,
            "create_time_ms": "1605176741123.456",
            "side": "sell",
            "amount": "1.00000000",
            "role": "taker",
            "price": "10000.00000000",
            "fee": "0.00200000000000",
            "point_fee": "0",
            "gt_fee": "0"
        }
        """
        exchange_order_id = str(trade_msg["order_id"])
        tracked_orders = list(self._in_flight_orders.values())
        for order in tracked_orders:
            await order.get_exchange_order_id()
        track_order = [o for o in tracked_orders if exchange_order_id == o.exchange_order_id]
        if not track_order:
            return
        tracked_order = track_order[0]

        updated = tracked_order.update_with_trade_update(trade_msg)

        if not updated:
            return
        safe_ensure_future(self._trigger_order_fill(tracked_order, trade_msg))

    async def _trigger_order_fill(self,
                                  tracked_order: GateIoInFlightOrder,
                                  update_msg: Dict[str, Any]):
        self.trigger_event(
            MarketEvent.OrderFilled,
            OrderFilledEvent(
                self.current_timestamp,
                tracked_order.client_order_id,
                tracked_order.trading_pair,
                tracked_order.trade_type,
                tracked_order.order_type,
                Decimal(str(update_msg.get("fill_price", update_msg.get("price", "0")))),
                tracked_order.executed_amount_base,
                TradeFee(0.0, [(tracked_order.fee_asset, tracked_order.fee_paid)]),
                str(update_msg.get("update_time_ms", update_msg.get("id")))
            )
        )
        if math.isclose(tracked_order.executed_amount_base, tracked_order.amount) or \
                tracked_order.executed_amount_base >= tracked_order.amount or \
                tracked_order.is_done:
            tracked_order.last_state = "FILLED"
            self.logger().info(f"The {tracked_order.trade_type.name} order "
                               f"{tracked_order.client_order_id} has completed "
                               f"according to order status API.")
            event_tag = MarketEvent.BuyOrderCompleted if tracked_order.trade_type is TradeType.BUY \
                else MarketEvent.SellOrderCompleted
            event_class = BuyOrderCompletedEvent if tracked_order.trade_type is TradeType.BUY \
                else SellOrderCompletedEvent
            await asyncio.sleep(0.1)
            self.trigger_event(event_tag,
                               event_class(self.current_timestamp,
                                           tracked_order.client_order_id,
                                           tracked_order.base_asset,
                                           tracked_order.quote_asset,
                                           tracked_order.fee_asset,
                                           tracked_order.executed_amount_base,
                                           tracked_order.executed_amount_quote,
                                           tracked_order.fee_paid,
                                           tracked_order.order_type,
                                           tracked_order.exchange_order_id))
            self.stop_tracking_order(tracked_order.client_order_id)

    def _process_balance_message(self, balance_update):
        local_asset_names = set(self._account_balances.keys())
        remote_asset_names = set()
        for account in balance_update:
            asset_name = account["currency"]
            self._account_available_balances[asset_name] = Decimal(str(account["available"]))
            self._account_balances[asset_name] = Decimal(str(account["locked"])) + Decimal(str(account["available"]))
            remote_asset_names.add(asset_name)

        asset_names_to_remove = local_asset_names.difference(remote_asset_names)
        for asset_name in asset_names_to_remove:
            del self._account_available_balances[asset_name]
            del self._account_balances[asset_name]

        self._in_flight_orders_snapshot = {k: copy.copy(v) for k, v in self._in_flight_orders.items()}
        self._in_flight_orders_snapshot_timestamp = self.current_timestamp

    def _process_balance_message_ws(self, balance_update):
        for account in balance_update:
            asset_name = account["currency"]
            self._account_available_balances[asset_name] = Decimal(str(account["available"]))
            self._account_balances[asset_name] = Decimal(str(account["total"]))

        self._in_flight_orders_snapshot = {k: copy.copy(v) for k, v in self._in_flight_orders.items()}
        self._in_flight_orders_snapshot_timestamp = self.current_timestamp

    async def cancel_all(self, timeout_seconds: float) -> List[CancellationResult]:
        """
        Cancels all in-flight orders and waits for cancellation results.
        Used by bot's top level stop and exit commands (cancelling outstanding orders on exit)
        :param timeout_seconds: The timeout at which the operation will be canceled.
        :returns List of CancellationResult which indicates whether each order is successfully cancelled.
        """
        if self._trading_pairs is None:
            raise Exception("cancel_all can only be used when trading_pairs are specified.")
        open_orders = [o for o in self._in_flight_orders.values() if not o.is_done]
        if len(open_orders) == 0:
            return []
        tasks = [self._execute_cancel(o.trading_pair, o.client_order_id) for o in open_orders]
        cancellation_results = []
        cancel_timeout = timeout_seconds * len(open_orders) if len(open_orders) else timeout_seconds
        try:
            async with timeout(cancel_timeout):
                cancellation_results = await safe_gather(*tasks, return_exceptions=False)
        except Exception:
            self.logger().network(
                "Unexpected error cancelling orders.", exc_info=True,
                app_warning_msg=(f"Failed to cancel all orders on {CONSTANTS.EXCHANGE_NAME}. "
                                 "Check API key and network connection.")
            )
        return cancellation_results

    def tick(self, timestamp: float):
        """
        Is called automatically by the clock for each clock's tick (1 second by default).
        It checks if status polling task is due for execution.
        """
        now = time.time()
        # Using 120 seconds here as Gate.io websocket is quiet
        poll_interval = (CONSTANTS.SHORT_POLL_INTERVAL
                         if now - self._user_stream_tracker.last_recv_time > 120.0
                         else CONSTANTS.LONG_POLL_INTERVAL)
        last_tick = int(self._last_timestamp / poll_interval)
        current_tick = int(timestamp / poll_interval)
        if current_tick > last_tick:
            if not self._poll_notifier.is_set():
                self._poll_notifier.set()
        self._last_timestamp = timestamp

    def get_fee(self,
                base_currency: str,
                quote_currency: str,
                order_type: OrderType,
                order_side: TradeType,
                amount: Decimal,
                price: Decimal = s_decimal_NaN) -> TradeFee:
        """
        To get trading fee, this function is simplified by using fee override configuration. Most parameters to this
        function are ignore except order_type. Use OrderType.LIMIT_MAKER to specify you want trading fee for
        maker order.
        """
        is_maker = order_type is OrderType.LIMIT_MAKER
        return TradeFee(percent=self.estimate_fee_pct(is_maker))

    async def _iter_user_event_queue(self) -> AsyncIterable[Dict[str, any]]:
        while True:
            try:
                yield await self._user_stream_tracker.user_stream.get()
            except asyncio.CancelledError:
                raise
            except Exception:
                self.logger().network(
                    "Unknown error. Retrying after 1 seconds.", exc_info=True,
                    app_warning_msg=(f"Could not fetch user events from {CONSTANTS.EXCHANGE_NAME}. "
                                     "Check API key and network connection."))
                await asyncio.sleep(1.0)

    async def _user_stream_event_listener(self):
        """
        Listens to message in _user_stream_tracker.user_stream queue. The messages are put in by
        GateIoAPIUserStreamDataSource.
        """
        async for event_message in self._iter_user_event_queue():
            try:
                user_channels = [
                    CONSTANTS.USER_TRADES_ENDPOINT_NAME,
                    CONSTANTS.USER_ORDERS_ENDPOINT_NAME,
                    CONSTANTS.USER_BALANCE_ENDPOINT_NAME,
                ]

                channel: str = event_message.get("channel", None)
                params: str = event_message.get("result", None)

                if channel not in user_channels:
                    self.logger().error(f"Unexpected message in user stream: {event_message}.", exc_info=True)
                    continue
                if channel == CONSTANTS.USER_TRADES_ENDPOINT_NAME:
                    for trade_msg in params:
                        await self._process_trade_message(trade_msg)
                elif channel == CONSTANTS.USER_ORDERS_ENDPOINT_NAME:
                    for order_msg in params:
                        self._process_order_message(order_msg)
                elif channel == CONSTANTS.USER_BALANCE_ENDPOINT_NAME:
                    self._process_balance_message_ws(params)
            except asyncio.CancelledError:
                raise
            except Exception:
                self.logger().error("Unexpected error in user stream listener loop.", exc_info=True)
                await asyncio.sleep(5.0)

    # This is currently unused, but looks like a future addition.
    async def get_open_orders(self) -> List[OpenOrder]:
        result = await self._api_request("GET", CONSTANTS.USER_ORDERS_PATH_URL, is_auth_required=True)
        ret_val = []
        for pair_orders in result:
            for order in pair_orders["orders"]:
                if CONSTANTS.HBOT_ORDER_ID not in order["text"]:
                    continue
                if order["type"] != OrderType.LIMIT.name.lower():
                    self.logger().info(f"Unsupported order type found: {order['type']}")
                    continue
                ret_val.append(
                    OpenOrder(
                        client_order_id=order["text"],
                        trading_pair=convert_from_exchange_trading_pair(order["currency_pair"]),
                        price=Decimal(str(order["price"])),
                        amount=Decimal(str(order["amount"])),
                        executed_amount=Decimal(str(order["filled_total"])),
                        status=order["status"],
                        order_type=OrderType.LIMIT,
                        is_buy=True if order["side"].lower() == TradeType.BUY.name.lower() else False,
                        time=int(order["create_time"]),
                        exchange_order_id=order["id"]
                    )
                )
        return ret_val<|MERGE_RESOLUTION|>--- conflicted
+++ resolved
@@ -472,32 +472,6 @@
             self.start_tracking_order(order_id, None, trading_pair, trade_type, price, amount, order_type)
             try:
                 order_result = await self._api_request("POST", CONSTANTS.ORDER_CREATE_PATH_URL, api_params, True)
-<<<<<<< HEAD
-                if order_result.get('status') in {"cancelled", "expired", "failed"}:
-                    raise GateIoAPIError({'label': 'ORDER_REJECTED', 'message': 'Order rejected.'})
-                if order_result.get('status') != 'open':
-                    self.logger().network(f"Unexpected order result:\n{order_result}")
-                exchange_order_id = str(order_result["id"])
-                tracked_order = self._in_flight_orders.get(order_id)
-                if tracked_order is not None:
-                    self.logger().info(f"Created {order_type.name} {trade_type.name} order {order_id} for "
-                                       f"{amount} {trading_pair}.")
-                    tracked_order.update_exchange_order_id(exchange_order_id)
-                if trade_type is TradeType.BUY:
-                    event_tag = MarketEvent.BuyOrderCreated
-                    event_cls = BuyOrderCreatedEvent
-                else:
-                    event_tag = MarketEvent.SellOrderCreated
-                    event_cls = SellOrderCreatedEvent
-                self.trigger_event(event_tag,
-                                   event_cls(self.current_timestamp,
-                                             order_type,
-                                             trading_pair,
-                                             amount,
-                                             price,
-                                             order_id,
-                                             exchange_order_id))
-=======
                 if order_result.get('status') != 'open':
                     if order_result.get('status') in {"cancelled", "expired", "failed"}:
                         raise GateIoAPIError({'label': 'ORDER_REJECTED', 'message': 'Order rejected.'})
@@ -524,7 +498,6 @@
                                                      price,
                                                      order_id,
                                                      exchange_order_id))
->>>>>>> 27fe9c70
             except asyncio.CancelledError:
                 raise
             except GateIoAPIError as e:
