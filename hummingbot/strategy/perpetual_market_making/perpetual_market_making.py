--- conflicted
+++ resolved
@@ -870,26 +870,6 @@
             f"{limit_order_record.price} {limit_order_record.quote_currency} is filled."
         )
 
-<<<<<<< HEAD
-    def did_change_position_mode(self, position_mode_changed_event: PositionModeChangeEvent):
-        if not position_mode_changed_event.is_success:
-            self.logger().error(
-                f"Changing position mode to {self._position_mode.name} failed. "
-                f"Reason: {position_mode_changed_event.reason}.")
-            self._strategy_ready = False
-            market: ExchangeBase = self._market_info.market
-            if position_mode_changed_event.has_order:
-                self.logger().error("Cancelling all open orders and retrying ...")
-                market.cancel_all_account_orders(self.trading_pair)
-                market.set_position_mode(self._position_mode)
-            if position_mode_changed_event.has_position:
-                self.logger().warning("Position exists, please close it manually first.")
-        else:
-            if self._position_mode is position_mode_changed_event.position_mode:
-                self.logger().info(
-                    f"Changing position mode to {self._position_mode.name} succeeded.")
-                self._strategy_ready = True
-=======
     def did_change_position_mode_succeed(self, position_mode_changed_event: PositionModeChangeEvent):
         if self._position_mode is position_mode_changed_event.position_mode:
             self.logger().info(
@@ -906,7 +886,6 @@
             f"Reason: {position_mode_changed_event.message}.")
         self._strategy_ready = False
         self.logger().warning("Cannot continue. Please resolve the issue in the account.")
->>>>>>> 86265d4b
 
     def is_within_tolerance(self, current_prices: List[Decimal], proposal_prices: List[Decimal]) -> bool:
         if len(current_prices) != len(proposal_prices):
