--- conflicted
+++ resolved
@@ -49,15 +49,11 @@
                              "gateway_enabled",
                              "gateway_cert_passphrase",
                              "gateway_api_host",
-<<<<<<< HEAD
-                             "gateway_api_port"]
-=======
                              "gateway_api_port",
                              "balancer_max_swaps",
                              "rate_oracle_source",
                              "global_token",
                              "global_token_symbol"]
->>>>>>> aeab025a
 
 
 class ConfigCommand:
